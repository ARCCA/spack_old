##############################################################################
# Copyright (c) 2013, Lawrence Livermore National Security, LLC.
# Produced at the Lawrence Livermore National Laboratory.
#
# This file is part of Spack.
# Written by Todd Gamblin, tgamblin@llnl.gov, All rights reserved.
# LLNL-CODE-647188
#
# For details, see https://github.com/llnl/spack
# Please also see the LICENSE file for our notice and the LGPL.
#
# This program is free software; you can redistribute it and/or modify
# it under the terms of the GNU General Public License (as published by
# the Free Software Foundation) version 2.1 dated February 1999.
#
# This program is distributed in the hope that it will be useful, but
# WITHOUT ANY WARRANTY; without even the IMPLIED WARRANTY OF
# MERCHANTABILITY or FITNESS FOR A PARTICULAR PURPOSE. See the terms and
# conditions of the GNU General Public License for more details.
#
# You should have received a copy of the GNU Lesser General Public License
# along with this program; if not, write to the Free Software Foundation,
# Inc., 59 Temple Place, Suite 330, Boston, MA 02111-1307 USA
##############################################################################
import argparse

import spack
import spack.cmd

description = "Fetch archives for packages"

def setup_parser(subparser):
    subparser.add_argument(
        '-n', '--no-checksum', action='store_true', dest='no_checksum',
        help="Do not check packages against checksum")
    subparser.add_argument(
        '-m', '--missing', action='store_true', help="Also fetch all missing dependencies")
    subparser.add_argument(
        '-D', '--dependencies', action='store_true', help="Also fetch all dependencies")
    subparser.add_argument(
        'packages', nargs=argparse.REMAINDER, help="specs of packages to fetch")

def fetch(parser, args):
    if not args.packages:
        tty.die("fetch requires at least one package argument")

    if args.no_checksum:
        spack.do_checksum = False

    specs = spack.cmd.parse_specs(args.packages, concretize=True)
    for spec in specs:
<<<<<<< HEAD
        package = spack.repo.get(spec)
=======
        if args.missing or args.dependencies:
            to_fetch = set()
            for s in spec.traverse():
                package = spack.db.get(s)
                if args.missing and package.installed:
                    continue
                package.do_fetch()

        package = spack.db.get(spec)
>>>>>>> 28d61f0d
        package.do_fetch()<|MERGE_RESOLUTION|>--- conflicted
+++ resolved
@@ -49,17 +49,13 @@
 
     specs = spack.cmd.parse_specs(args.packages, concretize=True)
     for spec in specs:
-<<<<<<< HEAD
-        package = spack.repo.get(spec)
-=======
         if args.missing or args.dependencies:
             to_fetch = set()
             for s in spec.traverse():
-                package = spack.db.get(s)
+                package = spack.repo.get(s)
                 if args.missing and package.installed:
                     continue
                 package.do_fetch()
 
-        package = spack.db.get(spec)
->>>>>>> 28d61f0d
+        package = spack.repo.get(spec)
         package.do_fetch()