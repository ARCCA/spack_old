##############################################################################
# Copyright (c) 2013, Lawrence Livermore National Security, LLC.
# Produced at the Lawrence Livermore National Laboratory.
#
# This file is part of Spack.
# Written by Todd Gamblin, tgamblin@llnl.gov, All rights reserved.
# LLNL-CODE-647188
#
# For details, see https://github.com/llnl/spack
# Please also see the LICENSE file for our notice and the LGPL.
#
# This program is free software; you can redistribute it and/or modify
# it under the terms of the GNU General Public License (as published by
# the Free Software Foundation) version 2.1 dated February 1999.
#
# This program is distributed in the hope that it will be useful, but
# WITHOUT ANY WARRANTY; without even the IMPLIED WARRANTY OF
# MERCHANTABILITY or FITNESS FOR A PARTICULAR PURPOSE. See the terms and
# conditions of the GNU General Public License for more details.
#
# You should have received a copy of the GNU Lesser General Public License
# along with this program; if not, write to the Free Software Foundation,
# Inc., 59 Temple Place, Suite 330, Boston, MA 02111-1307 USA
##############################################################################
"""This module contains functions related to finding compilers on the
system and configuring Spack to use multiple compilers.
"""
import imp
import os
import platform

from llnl.util.lang import memoized, list_modules
from llnl.util.filesystem import join_path

import spack
import spack.error
import spack.spec
import spack.config
import spack.architecture

from spack.util.multiproc import parmap
import spack.compiler as Comp
from spack.compiler import Compiler
from spack.util.executable import which
from spack.util.naming import mod_to_class
from spack.util.environment import get_path

_imported_compilers_module = 'spack.compilers'
_required_instance_vars = ['cc', 'cxx', 'f77', 'fc']

# TODO: customize order in config file
if platform.system() == 'Darwin':
    _default_order = ['clang', 'gcc', 'intel']
else:
    _default_order = ['gcc', 'intel', 'pgi', 'clang', 'xlc', 'nag']


def _auto_compiler_spec(function):
    def converter(cspec_like, *args, **kwargs):
        if not isinstance(cspec_like, spack.spec.CompilerSpec):
            cspec_like = spack.spec.CompilerSpec(cspec_like)
        return function(cspec_like, *args, **kwargs)
    return converter


def _to_dict(compiler):
    """Return a dict version of compiler suitable to insert in YAML."""
    return {
        str(compiler.spec) : dict(
            (attr, getattr(compiler, attr, None))
            for attr in _required_instance_vars)
    }


def get_compiler_config(arch=None, scope=None):
    """Return the compiler configuration for the specified architecture.
    """
    # Check whether we're on a front-end (native) architecture.
    my_arch = spack.architecture.sys_type()
    if arch is None:
        arch = my_arch

    def init_compiler_config():
        """Compiler search used when Spack has no compilers."""
        config[arch] = {}
        compilers = find_compilers(*get_path('PATH'))
        for compiler in compilers:
            config[arch].update(_to_dict(compiler))
        spack.config.update_config('compilers', config, scope=scope)

    config = spack.config.get_config('compilers', scope=scope)

    # Update the configuration if there are currently no compilers
    # configured.  Avoid updating automatically if there ARE site
    # compilers configured but no user ones.
    if arch == my_arch and arch not in config:
        if scope is None:
            # We know no compilers were configured in any scope.
            init_compiler_config()
        elif scope == 'user':
            # Check the site config and update the user config if
            # nothing is configured at the site level.
            site_config = spack.config.get_config('compilers', scope='site')
            if not site_config:
                init_compiler_config()

    return config[arch] if arch in config else {}


def add_compilers_to_config(compilers, arch=None, scope=None):
    """Add compilers to the config for the specified architecture.

    Arguments:
      - compilers: a list of Compiler objects.
      - arch:      arch to add compilers for.
      - scope:     configuration scope to modify.
    """
    if arch is None:
        arch = spack.architecture.sys_type()

    compiler_config = get_compiler_config(arch, scope)
    for compiler in compilers:
        compiler_config[str(compiler.spec)] = dict(
            (c, getattr(compiler, c, "None"))
            for c in _required_instance_vars)

    update = { arch : compiler_config }
    spack.config.update_config('compilers', update, scope)


@_auto_compiler_spec
def remove_compiler_from_config(compiler_spec, arch=None, scope=None):
    """Remove compilers from the config, by spec.

    Arguments:
      - compiler_specs: a list of CompilerSpec objects.
      - arch:           arch to add compilers for.
      - scope:          configuration scope to modify.
    """
    if arch is None:
        arch = spack.architecture.sys_type()

    compiler_config = get_compiler_config(arch, scope)
    del compiler_config[str(compiler_spec)]
    update = { arch : compiler_config }

    spack.config.update_config('compilers', update, scope)


def all_compilers_config(arch=None, scope=None):
    """Return a set of specs for all the compiler versions currently
       available to build with.  These are instances of CompilerSpec.
    """
    # Get compilers for this architecture.
    arch_config = get_compiler_config(arch, scope)

    # Merge 'all' compilers with arch-specific ones.
    # Arch-specific compilers have higher precedence.
    merged_config = get_compiler_config('all', scope=scope)
    merged_config = spack.config._merge_yaml(merged_config, arch_config)

    return merged_config


def all_compilers(arch=None, scope=None):
    # Return compiler specs from the merged config.
    return [spack.spec.CompilerSpec(s)
            for s in all_compilers_config(arch, scope)]


def default_compiler():
    versions = []
    for name in _default_order:
        versions = find(name)
        if versions:
            break
    else:
        raise NoCompilersError()

    return sorted(versions)[-1]


def find_compilers(*path):
    """Return a list of compilers found in the suppied paths.
       This invokes the find() method for each Compiler class,
       and appends the compilers detected to a list.
    """
    # Make sure path elements exist, and include /bin directories
    # under prefixes.
    filtered_path = []
    for p in path:
        # Eliminate symlinks and just take the real directories.
        p = os.path.realpath(p)
        if not os.path.isdir(p):
            continue
        filtered_path.append(p)

        # Check for a bin directory, add it if it exists
        bin = join_path(p, 'bin')
        if os.path.isdir(bin):
            filtered_path.append(os.path.realpath(bin))

    # Once the paths are cleaned up, do a search for each type of
    # compiler.  We can spawn a bunch of parallel searches to reduce
    # the overhead of spelunking all these directories.
    types = all_compiler_types()
    compiler_lists = parmap(lambda cls: cls.find(*filtered_path), types)

    # ensure all the version calls we made are cached in the parent
    # process, as well.  This speeds up Spack a lot.
    clist = reduce(lambda x,y: x+y, compiler_lists)
    return clist


def supported_compilers():
    """Return a set of names of compilers supported by Spack.

       See available_compilers() to get a list of all the available
       versions of supported compilers.
    """
    return sorted(name for name in list_modules(spack.compilers_path))


@_auto_compiler_spec
def supported(compiler_spec):
    """Test if a particular compiler is supported."""
    return compiler_spec.name in supported_compilers()


@_auto_compiler_spec
def find(compiler_spec, arch=None, scope=None):
    """Return specs of available compilers that match the supplied
<<<<<<< HEAD
       compiler spec.  Return an empty list if nothing found."""
    return [c for c in all_compilers() if c.satisfies(compiler_spec)]
=======
       compiler spec.  Return an list if nothing found."""
    return [c for c in all_compilers(arch, scope) if c.satisfies(compiler_spec)]
>>>>>>> dd84a575


@_auto_compiler_spec
def compilers_for_spec(compiler_spec, arch=None, scope=None):
    """This gets all compilers that satisfy the supplied CompilerSpec.
       Returns an empty list if none are found.
    """
    config = all_compilers_config(arch, scope)

    def get_compiler(cspec):
        items = config[str(cspec)]

        if not all(n in items for n in _required_instance_vars):
            raise InvalidCompilerConfigurationError(cspec)

        cls  = class_for_compiler_name(cspec.name)
        compiler_paths = []
        for c in _required_instance_vars:
            compiler_path = items[c]
            if compiler_path != "None":
                compiler_paths.append(compiler_path)
            else:
                compiler_paths.append(None)

        flags = {}
        for f in spack.spec.FlagMap.valid_compiler_flags():
            if f in items:
                flags[f] = items[f]
        return cls(cspec, *compiler_paths, **flags)

    matches = find(compiler_spec, arch, scope)
    return [get_compiler(cspec) for cspec in matches]


@_auto_compiler_spec
def compiler_for_spec(compiler_spec):
    """Get the compiler that satisfies compiler_spec.  compiler_spec must
       be concrete."""
    assert(compiler_spec.concrete)
    compilers = compilers_for_spec(compiler_spec)
    assert(len(compilers) == 1)
    return compilers[0]


def class_for_compiler_name(compiler_name):
    """Given a compiler module name, get the corresponding Compiler class."""
    assert(supported(compiler_name))

    file_path = join_path(spack.compilers_path, compiler_name + ".py")
    compiler_mod = imp.load_source(_imported_compilers_module, file_path)
    cls = getattr(compiler_mod, mod_to_class(compiler_name))

    # make a note of the name in the module so we can get to it easily.
    cls.name = compiler_name

    return cls


def all_compiler_types():
    return [class_for_compiler_name(c) for c in supported_compilers()]


class InvalidCompilerConfigurationError(spack.error.SpackError):
    def __init__(self, compiler_spec):
        super(InvalidCompilerConfigurationError, self).__init__(
            "Invalid configuration for [compiler \"%s\"]: " % compiler_spec,
            "Compiler configuration must contain entries for all compilers: %s"
            % _required_instance_vars)


class NoCompilersError(spack.error.SpackError):
    def __init__(self):
        super(NoCompilersError, self).__init__("Spack could not find any compilers!")<|MERGE_RESOLUTION|>--- conflicted
+++ resolved
@@ -230,13 +230,8 @@
 @_auto_compiler_spec
 def find(compiler_spec, arch=None, scope=None):
     """Return specs of available compilers that match the supplied
-<<<<<<< HEAD
-       compiler spec.  Return an empty list if nothing found."""
-    return [c for c in all_compilers() if c.satisfies(compiler_spec)]
-=======
        compiler spec.  Return an list if nothing found."""
     return [c for c in all_compilers(arch, scope) if c.satisfies(compiler_spec)]
->>>>>>> dd84a575
 
 
 @_auto_compiler_spec
