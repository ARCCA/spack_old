##############################################################################
# Copyright (c) 2013-2016, Lawrence Livermore National Security, LLC.
# Produced at the Lawrence Livermore National Laboratory.
#
# This file is part of Spack.
# Created by Todd Gamblin, tgamblin@llnl.gov, All rights reserved.
# LLNL-CODE-647188
#
# For details, see https://github.com/llnl/spack
# Please also see the LICENSE file for our notice and the LGPL.
#
# This program is free software; you can redistribute it and/or modify
# it under the terms of the GNU Lesser General Public License (as
# published by the Free Software Foundation) version 2.1, February 1999.
#
# This program is distributed in the hope that it will be useful, but
# WITHOUT ANY WARRANTY; without even the IMPLIED WARRANTY OF
# MERCHANTABILITY or FITNESS FOR A PARTICULAR PURPOSE. See the terms and
# conditions of the GNU Lesser General Public License for more details.
#
# You should have received a copy of the GNU Lesser General Public
# License along with this program; if not, write to the Free Software
# Foundation, Inc., 59 Temple Place, Suite 330, Boston, MA 02111-1307 USA
##############################################################################
from spack.compiler import *
import llnl.util.tty as tty

class Pgi(Compiler):
    # Subclasses use possible names of C compiler
    cc_names = ['pgcc']

    # Subclasses use possible names of C++ compiler
    cxx_names = ['pgc++', 'pgCC']

    # Subclasses use possible names of Fortran 77 compiler
    f77_names = ['pgfortran', 'pgf77']

    # Subclasses use possible names of Fortran 90 compiler
    fc_names = ['pgfortran', 'pgf95', 'pgf90']

    # Named wrapper links within spack.build_env_path
    link_paths = { 'cc'  : 'pgi/pgcc',
                   'cxx' : 'pgi/pgc++',
                   'f77' : 'pgi/pgfortran',
                   'fc'  : 'pgi/pgfortran' }

<<<<<<< HEAD
    PrgEnv = 'PrgEnv-pgi'
    PrgEnv_compiler = 'pgi'
=======
    @property
    def openmp_flag(self):
        return "-mp"

    @property
    def cxx11_flag(self):
        return "-std=c++11"

>>>>>>> d3916707

    @classmethod
    def default_version(cls, comp):
        """The '-V' option works for all the PGI compilers.
           Output looks like this::

               pgcc 15.10-0 64-bit target on x86-64 Linux -tp sandybridge
               The Portland Group - PGI Compilers and Tools
               Copyright (c) 2015, NVIDIA CORPORATION.  All rights reserved.
        """
        return get_compiler_version(
            comp, '-V', r'pg[^ ]* ([^ ]+) \d\d\d?-bit target')<|MERGE_RESOLUTION|>--- conflicted
+++ resolved
@@ -44,10 +44,7 @@
                    'f77' : 'pgi/pgfortran',
                    'fc'  : 'pgi/pgfortran' }
 
-<<<<<<< HEAD
-    PrgEnv = 'PrgEnv-pgi'
-    PrgEnv_compiler = 'pgi'
-=======
+#ifdef NEW
     @property
     def openmp_flag(self):
         return "-mp"
@@ -56,8 +53,12 @@
     def cxx11_flag(self):
         return "-std=c++11"
 
->>>>>>> d3916707
 
+#else /* not NEW */
+    PrgEnv = 'PrgEnv-pgi'
+    PrgEnv_compiler = 'pgi'
+
+#endif /* not NEW */
     @classmethod
     def default_version(cls, comp):
         """The '-V' option works for all the PGI compilers.
